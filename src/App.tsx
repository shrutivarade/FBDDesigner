import './App.css'
import Canvas from './components/Canvas'

function App() {
<<<<<<< HEAD
=======
  const [selectedTool, setSelectedTool] = useState<string | null>(null)

  const handleToolSelect = (toolId: string) => {
    if (toolId === selectedTool) {
      // If the same tool is selected again, deselect it
      setSelectedTool(null)
    } else {
      // If a different tool is selected, update the tool
      setSelectedTool(toolId)
    }
  }

  const handleObjectPlaced = () => {
    // Reset tool selection after placing an object
    setSelectedTool(null)
  }
>>>>>>> 36441ad7

  return (
    <div className="app">
      <main className="app-main">
        <Canvas/>
      </main>
    </div>
  )
}

export default App<|MERGE_RESOLUTION|>--- conflicted
+++ resolved
@@ -2,26 +2,7 @@
 import Canvas from './components/Canvas'
 
 function App() {
-<<<<<<< HEAD
-=======
-  const [selectedTool, setSelectedTool] = useState<string | null>(null)
-
-  const handleToolSelect = (toolId: string) => {
-    if (toolId === selectedTool) {
-      // If the same tool is selected again, deselect it
-      setSelectedTool(null)
-    } else {
-      // If a different tool is selected, update the tool
-      setSelectedTool(toolId)
-    }
-  }
-
-  const handleObjectPlaced = () => {
-    // Reset tool selection after placing an object
-    setSelectedTool(null)
-  }
->>>>>>> 36441ad7
-
+  
   return (
     <div className="app">
       <main className="app-main">
